# Chain Integration Document

## Concepts
Blockchain data extraction occurs by a process `Reader`, and a firehose enabled node. We run an instrumented version of a process (usually a node) to sync the chain referred to as `Firehose`.
The 'Firehose' process instruments the blockchain and outputs logs over the standard output pipe, which is subsequently read and processed by the `Reader` process.
The Reader process will read, and stitch together the output of `Firehose` to create rich blockchain data models, which it will subsequently write to
files. The data models in question are [Google Protobuf Structures](https://developers.google.com/protocol-buffers).

#### Data Modeling

Designing the  [Google Protobuf Structures](https://developers.google.com/protocol-buffers) for your given blockchain is one of the most important steps in an integrators journey.
The data structures needs to represent as precisely as possible the on chain data and concepts. By carefully crafting the Protobuf structure, the next steps will be a lot simpler.
The data model need.

As a reference, here is Ethereum's Protobuf Structure:
https://github.com/streamingfast/proto-ethereum/blob/develop/sf/ethereum/codec/v1/codec.proto

# Running the Demo Chain

We have built an end-to-end template, to start the on-boarding process of new chains. This solution consist of:

*firehose-acme*
As mentioned above, the `Reader` process consumes the data that is extracted and streamed from `Firehose`. In Actuality the Reader
is one process out of multiple ones that creates the _Firehose_. These processes are launched by one application. This application is
chain specific and by convention, we name is "firehose-<chain-name>". Though this application is chain specific, the structure of the application
is standardized and is quite similar from chain to chain. For convenience, we have create a boiler plate app to help you get started.
We named our chain `Acme` this the app is [firehose-acme](https://github.com/streamingfast/firehose-acme)

*Firehose Logs*
Firehose logs consist of an instrumented syncing node. We have created a "dummy-blockchain" chain to simulate a node process syncing that can be found [https://github.com/streamingfast/dummy-blockchain](https://github.com/streamingfast/dummy-blockchain).

## Setting up the dummy chain

Clone the repository:
```bash
git clone https://github.com/streamingfast/dummy-blockchain.git
cd dummy-blockchain
```

Then build the binary:
```bash
go install ./cmd/dummy-blockchain
```

Ensure the build was successful
```bash
./dummy-blockchain --version
```

Take note of the location of the built `dummy-blockchain` binary, you will need to configure `firehose-acme` with it.

## Setting up firehose-acme

Clone the repository:

```bash
git clone git@github.com:streamingfast/firehose-acme.git
cd firehose-acme
```

Configure firehose test setup

```bash
cd devel/standard/
vi standard.yaml
```

modify the flag `reader-node-path: "dummy-blockchain"` to point to the path of your `dummy-blockchain` binary you compiled above

## Starting and testing Firehose

*all subsequent commands are run from the `devel/standard/` directory*

Start `fireacme`
```bash
./start.sh
```

This will launch `fireacme` application. Behind the scenes we are starting 3 sub processes: `reader-node`, `relayer`, `firehose`

*reader-node*

The reader-node is a process that runs and manages the blockchain node Geth. It consumes the blockchain data that is
extracted from our instrumented Geth node. The instrumented Geth node outputs individual block data. The reader-node
process will either write individual block data into separate files called one-block files or merge 100 blocks data
together and write into a file called 100-block file.

This behaviour is configurable with the reader-node-merge-and-store-directly flag. When running the reader-node
process with reader-node-merge-and-store-directly flag enable, we say the reader is running in merged mode”.
When the flag is disabled, we will refer to the reader as running in its normal mode of operation.

In the scenario where the reader-node process stores one-block files. We can run a merger process on the side which
would merge the one-block files into 100-block files. When we are syncing the chain we will run the reader-node process
in merged mode. When we are synced we will run the reader-node in it’s regular mode of operation (storing one-block files)

The one-block files and 100-block files will be store in data-dir/storage/merged-blocks and data-dir/storage/one-blocks respectively.
The naming convention of the file is the number of the first block in the file.

As the instrumented node process outputs blocks, you can see the merged block files in the working dir

```bash
ls -las ./firehose-data/storage/merged-blocks
```

We have also built tools that allow you to introspect block files:

```bash
go install ../../cmd/fireacme && fireacme tools print blocks --store ./firehose-data/storage/merged-blocks 100
```

At this point we have `reader-node` process running as well a `relayer` & `firehose` process. Both of these processes work together to provide the Firehose data stream.
Once the firehose process is running, it will be listening on port 18015. At it’s core the firehose is a gRPC stream. We can list the available gRPC service

```bash
grpcurl -plaintext localhost:18015 list
```

We can start streaming blocks with `sf.firehose.v2.Stream` Service:

```bash
grpcurl -plaintext -d '{"start_block_num": 10}' -import-path ./proto -proto sf/acme/type/v1/type.proto localhost:18015 sf.firehose.v2.Stream.Blocks
```

# Using `firehose-acme` as a template

One of the main reason we provide a `firehose-acme` repository is to act as a template element that integrators can use to bootstrap
creating the required Firehose chain specific code.

We purposely used `Acme` (and also `acme` and `ACME`) throughout this repository so that integrators can simply copy everything and perform
a global search/replace of this word and use their chain name instead.

As well as this, there is a few files that requires a renaming. Would will find below the instructions to properly make the search/replace
as well as the list of files that should be renamed.

## Cloning

First step is to clone again `firehose-acme` this time to a dedicated repository that will be the one of your chain:

```
git clone git@github.com:streamingfast/firehose-acme.git firehose-<chain>
```

> Don't forget to change `<chain>` by the name of your exact chain like `aptos` so it would became `firehose-aptos`

Then we are going to remove the `.git` folder to start fresh:

```
cd firehose-<chain>
rm -rf .git
git init
```

While not required, I suggest to create an initial commit so it's easier to revert back if you make a mistake
or delete a wrong file:

```
git add -A .
git commit -m "Initial commit"
```

## Renaming & Modifications

### Renames

Perform a **case-sensitive** search/replace for the following terms, order is important:

- `github.com/streamingfast/firehose-acme` -> `github.com/<owner>/firehose-<chain>`
- `ghcr.io/streamingfast/firehose-acme` -> `ghcr.io/<owner>/firehose-<chain>`
- `owner: streamingfast` -> `owner: <owner>`
- `fireacme` -> `fire<chain_short>` (for the final binary produced)
- `acme` -> `<chain>` (for variable, identifier and other place not meant for display, `camelCase`)
- `Acme` -> `<Chain>` (for title(s) and display of chain's full name, `titleCase`)
- `ACME` -> `<CHAIN>` (for constants)

> **Note** Don't forget to change `<chain>` (and their variants) by the name of your exact chain like `aptos` so it would became `aptos`, `Aptos` and `APTOS` respectively. The `<chain_short>` should be a shorter version if `<chain>` if you find it too long or have a known short version of it. For example, `ethereum` `<chain_short>` is actually `eth` while `NEAR` chain is the same as `<chain>` so `near`. The `<owner>` value needs to be replaced by GitHub organisation/user that is going to host the `firehose-<chain>` repository, for example if `firehose-aptos` is going to be hosted at `github.com/aptos-core/firehose-aptos`, the `<owner>` here would be `aptos-core`.

#### Using [sd](https://github.com/chmln/sd)

Here the commands to perform the replacement if you have installed (or install) `sd` tool:

- `find . -type f -not -path "./.git/*" -exec sd -f c "github.com/streamingfast/firehose-acme" "github.com/<owner>/firehose-<chain>" {} \;`
- `find . -type f -not -path "./.git/*" -exec sd -f c "ghcr.io/streamingfast/firehose-acme" "ghcr.io/<owner>/firehose-<chain>" {} \;`
- `find . -type f -not -path "./.git/*" -exec sd -f c "owner: streamingfast" "owner: <owner>" {} \;`
- `find . -type f -not -path "./.git/*" -exec sd -f c fireacme fire<chain_short> {} \;`
- `find . -type f -not -path "./.git/*" -exec sd -f c acme <chain> {} \;`
- `find . -type f -not -path "./.git/*" -exec sd -f c Acme <Chain> {} \;`
- `find . -type f -not -path "./.git/*" -exec sd -f c ACME <CHAIN> {} \;`

> **Warning** Don't forget to chain `<owner>`, `<chain>` and `<chain_short>` by respectively your own GitHub organisation/user, chain name and its shorter name (or same as chain if short already).

### Files

```
git mv ./devel/fireacme ./devel/fireaptos
git mv ./cmd/fireacme ./cmd/fireaptos
<<<<<<< HEAD
git mv ./tools/fireacme/scripts/acme-is-running ./tools/fireacme/scripts/aptos-is-running
git mv ./tools/fireacme/scripts/acme-rpc-head-block ./tools/fireacme/scripts/aptos-rpc-head-block
git mv ./tools/fireacme/scripts/acme-resume ./tools/fireacme/scripts/aptos-resume
git mv ./tools/fireacme/scripts/acme-command ./tools/fireacme/scripts/aptos-command
git mv ./tools/fireacme/scripts/acme-debug-firehose-logs-30s ./tools/fireacme/scripts/aptos-debug-deep-mind-30s
git mv ./tools/fireacme/scripts/acme-maintenance ./tools/fireacme/scripts/aptos-maintenance
git mv ./tools/fireacme ./tools/fireaptos
git mv ./proto/sf/acme ./proto/sf/aptos
=======
>>>>>>> a278bf52
git mv ./types/pb/sf/acme ./types/pb/sf/aptos
```

### Re-generate Protobuf

Once you have performed the renamed of all 3 terms above and file renames, you should re-generate the Protobuf code:

```
cd firehose-<chain>
./types/pb/generate.sh
```

> **Note**  You will require `protoc`, `protoc-gen-go` and `protoc-gen-go-grpc`. The former can be installed following https://grpc.io/docs/protoc-installation/, the last two can be installed respectively with `go install google.golang.org/protobuf/cmd/protoc-gen-go@v1.25.0` and `go install google.golang.org/grpc/cmd/protoc-gen-go-grpc@v1.1.0`.

> **Note** If you see the error message `Could not make proto path relative: sf/<chain>/type/v1/type.proto: No such file or directory`, you probably forgot to renamed `proto/sf/acme` to `proto/sf/<chain>`.

### Commit & Compile

It's time to test our previous steps to ensure it compiles and everything is good. At this point, you need to have the repository created on GitHub, so go ahead, create the repository on GitHub and push the first initial commit we had before performing the modifications.

#### Update `types` dependency

A quirks of the current setup is that `types` folder is actually a dedicated Golang module separated from the main module. This creates some small problem when updating the `types` dependency within the main module. First, ensure that `types` compile:

```
cd types
go test ./...
cd ..
```

Everything should be good, ensure you have perform all the renames. Here the steps to do then update the `types` dependency in the core project.

1. `git add -A types`
1. `git commit -m "Re-generated Protobuf types"`
1. `git push`
1. Remove the line starting with `github.com/<owner>/firehose-<chain>/types` from the `go.mod` file
1. `go get github.com/<owner>/firehose-<chain>/types@master`
1. Test everything with `go test ./...`, that should pass now.

Now the main module has its `types` dependency updated with the newly generated Golang Protobuf code.

> **Note** Change `<owner>` and `firehose-<chain>` by correct values where you project is hosted at.

### Node

Doing a Firehose integration means there is an instrumented node that emits Firehose logs (or if not a node directly, definitely a process that reads and emits Firehose logs).

#### [cmd/fireacme/cli/constants.go](cmd/fireacme/cli/constants.go)

- Replace `ChainExecutableName = "dummy-blockchain"` by the `ChainExecutableName = "<binary>"` where `<binary>` is the node's binary name that should be launched.

#### [devel/standard/standard.yaml](devel/standard/standard.yaml)

- Replace `dummy-blockchain` by the node's binary name that should be launched.
- In string `reader-node-arguments: +--firehose-enabled --block-rate=60` replace `--firehose-enabled --block-rate=60` by the required arguments to launch the Firehose instrumented logs and enable Firehose logs. This will be specific to your chain's integration.

### Dockerfile(s) & GitHub Actions

There is two Docker image created by a build of `firehose-acme`. First, a version described as _vanilla_ where only `fireacme` Golang binary is included and another one described as _bundle_ which includes both the `firacme` binary and the chain's binary that `reader-node` launches.

Here the files that needs to be modified for this. The Dockerfile are all built on Ubuntu 20.04 images.

#### [.github/workflows/docker.yaml](.github/workflows/docker.yaml)

- Replace `ghcr.io/streamingfast/dummy-blockchain` by the node Docker image containing the node's binary (ensures it's an Ubuntu/Debian image you are using).
- Replace `dummy-blockchain` by the node's binary name.

#### [Dockerfile](Dockerfile)

- Replace `ghcr.io/streamingfast/dummy-blockchain` by the node Docker image containing the node's binary (ensures it's an Ubuntu/Debian image you are using).
- Replace `dummy-blockchain` by the node's binary name.
- Change `--from=chain /app/dummy-blockchain` to `--from=chain /<path>/<where>/<node>/<binary>` is.

### CHANGELOG

The changelog file `CHANGELOG.md` is used as part of GitHub CI Actions to generate the the correct release notes. It works by matching the first `## <version>` Markdown error an accumulating everything up to the following `## <version>` header (if any). It takes the full text of that and uses it as the changelog notes as well as generating the array of built files.

Major information should be listed in there about any public changes that could affect operators.

### Testing

Once everything is done, normally tests should be all good and everything should compile properly:

```
go test ./...
```

### Commit

If everything is fine at that point, you are ready to commit everything and push

```
git add -A .
git commit -m "Renamed Acme to <Chain>"
git add remote origin <url>
git push
```

## License

[Apache 2.0](LICENSE)<|MERGE_RESOLUTION|>--- conflicted
+++ resolved
@@ -140,7 +140,7 @@
 git clone git@github.com:streamingfast/firehose-acme.git firehose-<chain>
 ```
 
-> Don't forget to change `<chain>` by the name of your exact chain like `aptos` so it would became `firehose-aptos`
+> Don't forget to change `<chain>` by the name of your exact chain like `ethereum` so it would became `firehose-ethereum`
 
 Then we are going to remove the `.git` folder to start fresh:
 
@@ -159,6 +159,8 @@
 ```
 
 ## Renaming & Modifications
+
+> **Note** For example purposes, we will use Ethereum as the example target chain. Every Ethereum mentions when you run the command should be replaced by an equivalent value for your own chain!
 
 ### Renames
 
@@ -172,39 +174,39 @@
 - `Acme` -> `<Chain>` (for title(s) and display of chain's full name, `titleCase`)
 - `ACME` -> `<CHAIN>` (for constants)
 
-> **Note** Don't forget to change `<chain>` (and their variants) by the name of your exact chain like `aptos` so it would became `aptos`, `Aptos` and `APTOS` respectively. The `<chain_short>` should be a shorter version if `<chain>` if you find it too long or have a known short version of it. For example, `ethereum` `<chain_short>` is actually `eth` while `NEAR` chain is the same as `<chain>` so `near`. The `<owner>` value needs to be replaced by GitHub organisation/user that is going to host the `firehose-<chain>` repository, for example if `firehose-aptos` is going to be hosted at `github.com/aptos-core/firehose-aptos`, the `<owner>` here would be `aptos-core`.
+> **Note** Don't forget to change `<chain>` (and their variants) by the name of your exact chain like `ethereum` so it would become `ethereum`, `Ethereum` and `ETHEREUM` respectively. The `<chain_short>` should be a shorter version if `<chain>` if you find it too long or have a known short version of it. For example, `ethereum` `<chain_short>` is actually `eth` while `NEAR` chain is the same as `<chain>` so `near`. The `<owner>` value needs to be replaced by GitHub organisation/user that is going to host the `firehose-<chain>` repository, for example if `firehose-ethereum` is going to be hosted at `github.com/ethereum-core/firehose-ethereum`, the `<owner>` here would be `ethereum-core`.
 
 #### Using [sd](https://github.com/chmln/sd)
 
 Here the commands to perform the replacement if you have installed (or install) `sd` tool:
 
-- `find . -type f -not -path "./.git/*" -exec sd -f c "github.com/streamingfast/firehose-acme" "github.com/<owner>/firehose-<chain>" {} \;`
-- `find . -type f -not -path "./.git/*" -exec sd -f c "ghcr.io/streamingfast/firehose-acme" "ghcr.io/<owner>/firehose-<chain>" {} \;`
-- `find . -type f -not -path "./.git/*" -exec sd -f c "owner: streamingfast" "owner: <owner>" {} \;`
-- `find . -type f -not -path "./.git/*" -exec sd -f c fireacme fire<chain_short> {} \;`
-- `find . -type f -not -path "./.git/*" -exec sd -f c acme <chain> {} \;`
-- `find . -type f -not -path "./.git/*" -exec sd -f c Acme <Chain> {} \;`
-- `find . -type f -not -path "./.git/*" -exec sd -f c ACME <CHAIN> {} \;`
-
-> **Warning** Don't forget to chain `<owner>`, `<chain>` and `<chain_short>` by respectively your own GitHub organisation/user, chain name and its shorter name (or same as chain if short already).
+```bash
+export owner=org # Change me!
+export chain=ethereum # Change me!
+export chain_short=eth # Change me!
+export chain_title=Ethereum # Change me!
+export chain_constant=ETHEREUM # Change me!
+
+find . -type f -not -path "./.git/*" -exec sd -f c "github.com/streamingfast/firehose-acme" "github.com/$owner/firehose-$chain" {} \;`
+find . -type f -not -path "./.git/*" -exec sd -f c "ghcr.io/streamingfast/firehose-acme" "ghcr.io/$owner/firehose-$chain" {} \;`
+find . -type f -not -path "./.git/*" -exec sd -f c "buf.build/streamingfast/firehose-acme" "buf.build/$owner/firehose-$chain" {} \;`
+find . -type f -not -path "./.git/*" -exec sd -f c "owner: streamingfast" "owner: $owner" {} \;`
+find . -type f -not -path "./.git/*" -exec sd -f c fireacme fire$chain_short {} \;`
+find . -type f -not -path "./.git/*" -exec sd -f c acme $owner {} \;`
+find . -type f -not -path "./.git/*" -exec sd -f c Acme $chain_title {} \;`
+find . -type f -not -path "./.git/*" -exec sd -f c ACME $chain_constant {} \;`
+
+```
+
+> **Warning** Don't forget to chain `owner`, `chain`, `chain_short`, `chain_title` and `change_constant` by respectively your own GitHub organisation/user, chain name and its variation short, title and constant.
 
 ### Files
 
 ```
-git mv ./devel/fireacme ./devel/fireaptos
-git mv ./cmd/fireacme ./cmd/fireaptos
-<<<<<<< HEAD
-git mv ./tools/fireacme/scripts/acme-is-running ./tools/fireacme/scripts/aptos-is-running
-git mv ./tools/fireacme/scripts/acme-rpc-head-block ./tools/fireacme/scripts/aptos-rpc-head-block
-git mv ./tools/fireacme/scripts/acme-resume ./tools/fireacme/scripts/aptos-resume
-git mv ./tools/fireacme/scripts/acme-command ./tools/fireacme/scripts/aptos-command
-git mv ./tools/fireacme/scripts/acme-debug-firehose-logs-30s ./tools/fireacme/scripts/aptos-debug-deep-mind-30s
-git mv ./tools/fireacme/scripts/acme-maintenance ./tools/fireacme/scripts/aptos-maintenance
-git mv ./tools/fireacme ./tools/fireaptos
-git mv ./proto/sf/acme ./proto/sf/aptos
-=======
->>>>>>> a278bf52
-git mv ./types/pb/sf/acme ./types/pb/sf/aptos
+git mv ./devel/fireacme ./devel/fireeth
+git mv ./cmd/fireacme ./cmd/fireeth
+git mv ./pb/sf/acme ./pb/sf/ethereum
+git mv ./proto/sf/acme ./proto/sf/ethereum
 ```
 
 ### Re-generate Protobuf
