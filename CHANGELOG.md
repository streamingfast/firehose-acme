<<<<<<< HEAD
# Changelog

All notable changes to this project will be documented in this file.

The format is based on [Keep a Changelog](https://keepachangelog.com/en/1.0.0/),
and this project adheres to [Semantic Versioning](https://semver.org/spec/v2.0.0.html).

## [Unreleased]
=======
# Change log

The format is based on [Keep a Changelog](https://keepachangelog.com/en/1.0.0/), and this
project adheres to [Semantic Versioning](https://semver.org/spec/v2.0.0.html). See [MAINTAINERS.md](./MAINTAINERS.md)
for instructions to keep up to date.

## Unreleased

<!-- Sub-sections to use are '### Added', '### Changed', '### Fixed', '### Removed' -->

## v0.0.1

- Initial version.
>>>>>>> a278bf52
<|MERGE_RESOLUTION|>--- conflicted
+++ resolved
@@ -1,4 +1,3 @@
-<<<<<<< HEAD
 # Changelog
 
 All notable changes to this project will be documented in this file.
@@ -6,19 +5,4 @@
 The format is based on [Keep a Changelog](https://keepachangelog.com/en/1.0.0/),
 and this project adheres to [Semantic Versioning](https://semver.org/spec/v2.0.0.html).
 
-## [Unreleased]
-=======
-# Change log
-
-The format is based on [Keep a Changelog](https://keepachangelog.com/en/1.0.0/), and this
-project adheres to [Semantic Versioning](https://semver.org/spec/v2.0.0.html). See [MAINTAINERS.md](./MAINTAINERS.md)
-for instructions to keep up to date.
-
-## Unreleased
-
-<!-- Sub-sections to use are '### Added', '### Changed', '### Fixed', '### Removed' -->
-
-## v0.0.1
-
-- Initial version.
->>>>>>> a278bf52
+## Next
